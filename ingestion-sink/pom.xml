<?xml version="1.0" encoding="UTF-8"?>
<project xmlns="http://maven.apache.org/POM/4.0.0"
         xmlns:xsi="http://www.w3.org/2001/XMLSchema-instance"
         xsi:schemaLocation="http://maven.apache.org/POM/4.0.0 http://maven.apache.org/xsd/maven-4.0.0.xsd">
    <modelVersion>4.0.0</modelVersion>

    <parent>
        <groupId>com.mozilla.telemetry</groupId>
        <artifactId>ingestion</artifactId>
        <version>0.1-SNAPSHOT</version>
    </parent>

    <artifactId>ingestion-sink</artifactId>
    <packaging>jar</packaging>

    <properties>
        <opencensus.version>0.23.0</opencensus.version>
        <exec.mainClass>com.mozilla.telemetry.ingestion.sink.Sink</exec.mainClass>
    </properties>

    <dependencies>
        <dependency>
            <groupId>com.google.cloud</groupId>
            <artifactId>google-cloud-pubsub</artifactId>
            <version>${google-cloud.version}</version>
        </dependency>
        <dependency>
            <groupId>com.google.cloud</groupId>
            <artifactId>google-cloud-bigquery</artifactId>
            <version>${google-cloud.version}</version>
        </dependency>
        <dependency>
            <groupId>com.google.cloud</groupId>
            <artifactId>google-cloud-storage</artifactId>
            <version>${google-cloud.version}</version>
        </dependency>
        <dependency>
            <groupId>org.apache.commons</groupId>
            <artifactId>commons-text</artifactId>
            <version>1.8</version>
        </dependency>
        <dependency>
            <groupId>org.slf4j</groupId>
            <artifactId>slf4j-simple</artifactId>
            <version>1.7.30</version>
        </dependency>
        <dependency>
<<<<<<< HEAD
=======
            <groupId>org.json</groupId>
            <artifactId>json</artifactId>
            <version>${org-json.version}</version>
        </dependency>
        <dependency>
            <groupId>io.opencensus</groupId>
            <artifactId>opencensus-api</artifactId>
            <version>${opencensus.version}</version>
        </dependency>
        <dependency>
            <groupId>io.opencensus</groupId>
            <artifactId>opencensus-exporter-stats-stackdriver</artifactId>
            <version>${opencensus.version}</version>
        </dependency>
        <dependency>
            <groupId>io.opencensus</groupId>
            <artifactId>opencensus-impl</artifactId>
            <version>${opencensus.version}</version>
            <scope>runtime</scope>
        </dependency>
        <dependency>
>>>>>>> 2c596e12
            <groupId>com.github.stefanbirkner</groupId>
            <artifactId>system-rules</artifactId>
            <version>1.19.0</version>
            <scope>test</scope>
        </dependency>
        <dependency>
            <groupId>org.mockito</groupId>
            <artifactId>mockito-core</artifactId>
            <version>3.3.0</version>
            <scope>test</scope>
        </dependency>
        <dependency>
            <groupId>org.hamcrest</groupId>
            <artifactId>java-hamcrest</artifactId>
            <version>2.0.0.0</version>
            <scope>test</scope>
        </dependency>
    </dependencies>

    <build>
        <plugins>
            <plugin>
                <groupId>org.codehaus.mojo</groupId>
                <artifactId>exec-maven-plugin</artifactId>
                <version>1.6.0</version>
                <configuration>
                    <skip>false</skip>
                </configuration>
            </plugin>
        </plugins>
    </build>
</project><|MERGE_RESOLUTION|>--- conflicted
+++ resolved
@@ -45,12 +45,6 @@
             <version>1.7.30</version>
         </dependency>
         <dependency>
-<<<<<<< HEAD
-=======
-            <groupId>org.json</groupId>
-            <artifactId>json</artifactId>
-            <version>${org-json.version}</version>
-        </dependency>
         <dependency>
             <groupId>io.opencensus</groupId>
             <artifactId>opencensus-api</artifactId>
@@ -68,7 +62,6 @@
             <scope>runtime</scope>
         </dependency>
         <dependency>
->>>>>>> 2c596e12
             <groupId>com.github.stefanbirkner</groupId>
             <artifactId>system-rules</artifactId>
             <version>1.19.0</version>
