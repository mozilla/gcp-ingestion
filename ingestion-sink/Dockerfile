--- conflicted
+++ resolved
@@ -1,11 +1,6 @@
-<<<<<<< HEAD
 FROM maven:3-jdk-8 AS base
-WORKDIR /app/ingestion-sink
-=======
-FROM maven:3-jdk-8 AS BASE
 WORKDIR /app
 COPY LICENSE /app/LICENSE
->>>>>>> a8040f94
 COPY pom.xml /app/pom.xml
 COPY ingestion-sink/pom.xml /app/ingestion-sink/pom.xml
 COPY checkstyle /app/checkstyle
