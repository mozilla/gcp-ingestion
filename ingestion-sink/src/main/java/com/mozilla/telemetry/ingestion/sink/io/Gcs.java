/* This Source Code Form is subject to the terms of the Mozilla Public
 * License, v. 2.0. If a copy of the MPL was not distributed with this
 * file, You can obtain one at http://mozilla.org/MPL/2.0/. */

package com.mozilla.telemetry.ingestion.sink.io;

import com.google.cloud.WriteChannel;
import com.google.cloud.storage.BlobId;
import com.google.cloud.storage.BlobInfo;
import com.google.cloud.storage.Storage;
import com.google.common.annotations.VisibleForTesting;
import com.google.pubsub.v1.PubsubMessage;
import com.mozilla.telemetry.ingestion.core.util.Json;
import com.mozilla.telemetry.ingestion.sink.transform.PubsubMessageToObjectNode;
import com.mozilla.telemetry.ingestion.sink.transform.PubsubMessageToObjectNode.Format;
import com.mozilla.telemetry.ingestion.sink.util.BatchWrite;
import java.io.IOException;
import java.io.UncheckedIOException;
import java.nio.ByteBuffer;
import java.nio.charset.StandardCharsets;
import java.time.Duration;
import java.util.UUID;
<<<<<<< HEAD
import org.apache.commons.lang3.ArrayUtils;
=======
import java.util.concurrent.CompletableFuture;
import java.util.function.Function;
import java.util.regex.Matcher;
import java.util.regex.Pattern;
>>>>>>> 9b49970e

public class Gcs {

  private Gcs() {
  }

  public abstract static class Write extends BatchWrite<PubsubMessage, byte[], String, Void> {

    public static class Ndjson extends Write {

      private final PubsubMessageToObjectNode encoder;

      public Ndjson(Storage storage, long maxBytes, int maxMessages, Duration maxDelay,
<<<<<<< HEAD
          String batchKeyTemplate, Format format) {
        super(storage, maxBytes, maxMessages, maxDelay, batchKeyTemplate);
        this.encoder = new PubsubMessageToObjectNode(format);
=======
          String batchKeyTemplate, Format format,
          Function<BlobInfo, CompletableFuture<Void>> batchCloseHook) {
        super(storage, maxBytes, maxMessages, maxDelay, batchKeyTemplate, batchCloseHook);
        this.encoder = new PubsubMessageToJSONObject(format);
>>>>>>> 9b49970e
      }

      @Override
      protected byte[] encodeInput(PubsubMessage input) {
        try {
          return ArrayUtils.addAll(Json.asBytes(encoder.apply(input)),
              "\n".getBytes(StandardCharsets.UTF_8));
        } catch (IOException e) {
          throw new UncheckedIOException(e);
        }
      }
    }

    private final Storage storage;
    private final Function<BlobInfo, CompletableFuture<Void>> batchCloseHook;

    private Write(Storage storage, long maxBytes, int maxMessages, Duration maxDelay,
        String batchKeyTemplate, Function<BlobInfo, CompletableFuture<Void>> batchCloseHook) {
      super(maxBytes, maxMessages, maxDelay, batchKeyTemplate);
      this.storage = storage;
      this.batchCloseHook = batchCloseHook;
    }

    @Override
    protected String getBatchKey(PubsubMessage input) {
      return batchKeyTemplate.apply(input);
    }

    private static final String BUCKET = "bucket";
    private static final String NAME = "name";
    private static final Pattern blobIdPattern = Pattern
        .compile("(gs://)?(?<" + BUCKET + ">[^/]+)(/(?<" + NAME + ">.*))?");

    @Override
    protected Batch getBatch(String gcsPrefix) {
      final Matcher gcsPrefixMatcher = blobIdPattern.matcher(gcsPrefix);
      if (!gcsPrefixMatcher.matches()) {
        throw new IllegalArgumentException(
            String.format("Gcs prefix must match \"%s\" but got \"%s\" from: %s",
                blobIdPattern.pattern(), gcsPrefix, batchKeyTemplate.template));
      }
      return new Batch(storage, gcsPrefixMatcher.group(BUCKET), gcsPrefixMatcher.group(NAME));
    }

    @VisibleForTesting
    class Batch extends BatchWrite<PubsubMessage, byte[], String, Void>.Batch {

      @VisibleForTesting
      final BlobInfo blobInfo;

      private final WriteChannel writer;

      private Batch(Storage storage, String bucket, String keyPrefix) {
        super();
        // save blobInfo for batchCloseHook
        blobInfo = BlobInfo
            .newBuilder(BlobId.of(bucket, keyPrefix + UUID.randomUUID().toString() + ".ndjson"))
            .setContentType("application/json").build();
        writer = storage.writer(blobInfo);
      }

      @Override
      protected CompletableFuture<Void> close(Void ignore) {
        try {
          writer.close();
        } catch (IOException e) {
          throw new UncheckedIOException(e);
        }
        return batchCloseHook.apply(blobInfo);
      }

      @Override
      protected void write(byte[] encodedInput) {
        try {
          writer.write(ByteBuffer.wrap(encodedInput));
        } catch (IOException e) {
          throw new UncheckedIOException(e);
        }
      }

      @Override
      protected long getByteSize(byte[] encodedInput) {
        return encodedInput.length;
      }
    }
  }
}<|MERGE_RESOLUTION|>--- conflicted
+++ resolved
@@ -20,14 +20,11 @@
 import java.nio.charset.StandardCharsets;
 import java.time.Duration;
 import java.util.UUID;
-<<<<<<< HEAD
-import org.apache.commons.lang3.ArrayUtils;
-=======
 import java.util.concurrent.CompletableFuture;
 import java.util.function.Function;
 import java.util.regex.Matcher;
 import java.util.regex.Pattern;
->>>>>>> 9b49970e
+import org.apache.commons.lang3.ArrayUtils;
 
 public class Gcs {
 
@@ -41,16 +38,10 @@
       private final PubsubMessageToObjectNode encoder;
 
       public Ndjson(Storage storage, long maxBytes, int maxMessages, Duration maxDelay,
-<<<<<<< HEAD
-          String batchKeyTemplate, Format format) {
-        super(storage, maxBytes, maxMessages, maxDelay, batchKeyTemplate);
-        this.encoder = new PubsubMessageToObjectNode(format);
-=======
           String batchKeyTemplate, Format format,
           Function<BlobInfo, CompletableFuture<Void>> batchCloseHook) {
         super(storage, maxBytes, maxMessages, maxDelay, batchKeyTemplate, batchCloseHook);
-        this.encoder = new PubsubMessageToJSONObject(format);
->>>>>>> 9b49970e
+        this.encoder = new PubsubMessageToObjectNode(format);
       }
 
       @Override
