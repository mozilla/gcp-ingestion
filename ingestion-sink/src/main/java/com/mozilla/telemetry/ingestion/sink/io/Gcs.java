--- conflicted
+++ resolved
@@ -100,19 +100,8 @@
       }
 
       @Override
-<<<<<<< HEAD
       protected CompletableFuture<Void> close() {
-        try {
-          writer.close();
-        } catch (IOException e) {
-          throw new UncheckedIOException(e);
-        }
-        BlobInfo blobInfoWithSize = storage.get(blobInfo.getBlobId());
-        return batchCloseHook.apply(blobInfoWithSize);
-=======
-      protected CompletableFuture<Void> close(Void ignore) {
         return batchCloseHook.apply(storage.create(blobInfo, content.toByteArray()));
->>>>>>> a496d35e
       }
 
       @Override
