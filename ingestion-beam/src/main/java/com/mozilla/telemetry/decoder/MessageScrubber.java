package com.mozilla.telemetry.decoder;

import com.fasterxml.jackson.databind.JsonNode;
import com.fasterxml.jackson.databind.node.NullNode;
import com.fasterxml.jackson.databind.node.ObjectNode;
import com.google.common.annotations.VisibleForTesting;
import com.google.common.base.Strings;
import com.google.common.collect.ImmutableMap;
import com.google.common.collect.ImmutableSet;
import com.google.common.collect.Lists;
import com.google.common.collect.Maps;
import com.google.common.collect.Streams;
import com.mozilla.telemetry.ingestion.core.Constant.Attribute;
import java.util.Map;
import java.util.Optional;
import java.util.Set;
import java.util.regex.Matcher;
import java.util.regex.Pattern;
import java.util.stream.Collectors;
import java.util.stream.Stream;
import org.apache.beam.sdk.metrics.Metrics;

/**
 * This class is called in {@link ParsePayload} to check for known signatures of potentially
 * harmful data. The {@link #scrub(Map, ObjectNode)} method may throw an exception as a signal
 * to route the message to error output or to be dropped.
 */
public class MessageScrubber {

  private static final Map<String, String> IGNORED_NAMESPACES = ImmutableMap
      .<String, String>builder().put("com-turkcell-yaani", "1612933") //
      .put("org-mozilla-fenix-beta", "1612934") //
      .put("org-mozilla-vrbrowser-dev", "1614410") //
      .put("org-mozilla-fenix-performancetest", "1614412") //
      .put("org-mozilla-vrbrowser-wavevr", "1614411") //
      .put("org-mozilla-fogotype", "1635592") //
      .put("com-pumabrowser-pumabrowser", "1637055") //
      .put("org-mozilla-fenix-debug", "1614409") //
      .put("com-granitamalta-cloudbrowser", "1644200") //
      .put("org-mozilla-fenix-tm", "1638902") //
      .put("network-novak-iceweasel", "1662737") //
      .put("skipity-web-browser-ios", "1662737") //
      .put("com-abaqoo-fenix", "1669281") //
      .put("ai-laso-ios-insight", "1669280") //
      .put("org-mozilla-fennec-fdroid", "1669279") //
      .put("io-uc-browser-web", "1671993") //
      .put("org-torproject-torbrowser-alpha", "1671987") //
      .put("com-nationaledtech-spin", "1675135") //
      .put("org-mozilla-ios-Lockbox-CredentialProvider", "1679830") //
      .put("com-ucbrowser-indian-browser", "1682425") //
      .put("com-athena-equality-firefox", "1686088") //
      .put("com-authenticatedreality-fireios", "1686087") //
      .put("com-netsweeper-clientfilter-lgfl-homeprotect", "1686085") //
      .put("com-netsweeper-clientfilter-homeprotectbylgfl", "1804285") //
      .put("com-myie9-xf", "1684918") //
      .put("com-netsweeper-clientfilter-lgfl-socialblocked", "1688689") //
      .put("com-only4free-activate", "1687350") //
      .put("glean-js-tmp", "1689513") //
      .put("org-privacywall-browser", "1691468") //
      .put("org-mozilla-ios-lockbox-credentialprovider", "1695728") //
      .put("com-zibb-browser", "1698576") //
      .put("org-mozilla-firefox-betb", "1698579") //
      .put("org-mozilla-allanchain-firefox", "1698574") //
      .put("com-nationaledtech-spinbrowser", "1708753") //
      .put("com-netsweeper-clientfilter-netsweeper", "1708754") //
      .put("com-searchscene-ios", "1715101") //
      .put("org-geocomply-ios-fennec", "1711513") //
      .put("org-mozilla-vrbrowser-internal", "1715099") //
      .put("com-qwant-mobile", "1717450") //
      .put("io-github-forkmaintainers-iceraven", "1717479") //
      .put("artistscope-ios-artisbrowser", "1719343") //
      .put("com-luxxle-ios-fennec", "1719341") //
      .put("com-etiantian-pclass", "1719338") //
      .put("com-apple-dt-xctest-tool", "1732313") //
      .put("org-mozilla-feniy", "1732313") //
      .put("org-mozilla-felix", "1737633") //
      .put("browser-oceanhero", "1740091") //
      .put("com-qebrowser", "1740091") //
      .put("org-mozilla-sorizava-focus", "1740091") //
      .put("com-pando-pandobrowser", "1745742") //
<<<<<<< HEAD
      .put("com-feifan-browser", "1999796") //
      .put("com-dykt-fenix", "1999797") //
=======
      .put("com-wqty-browser", "1752883") //
      .put("com-valvesoftware-android-steam-community", "1754042") //
      .put("net-decentr-browser", "1754007") //
      .put("mozilla-lockbox", "1759183") //
      .put("org-you-ios-fennec", "1759182") //
      .put("org-mozilla-focut", "1759181") //
      .put("org-mozilla-feniz", "1761808") //
      .put("org-mozilla-firefox-betd", "1761809") //
      .put("org-mozilla-feniw", "1761811") //
      .put("net-chinaedu-crystal", "1767076") //
      .put("com-you-browser", "1767077") //
      .put("org-giveasyoulive-donationreminder", "1767078") //
      .put("org-mozilla-firefrd", "1777636") //
      .put("org-mozilla-firefox-betc", "1786344") //
      .put("com-max-browser", "1802981") //
      .put("com-differ-xiaoming", "1806484") //
      .put("org-cloudveil-android-browser", "1816487") //
      .put("com-abaqoo-browser", "1819142") //
      .put("orn-nomi-noma", "1820615") //
      .put("com-readboy-firefox", "1833203") //
      .put("website-carbon-ios-browser", "1833204") //
      .put("viu-politica", "1826535") //
      .put("com-freespoke-app", "1834366") //
      .put("com-ruiyi-testsystem", "1828562") //
      .put("org-mozilla-fenix-mod", "1835701") //
      .put("org-immersivel-firefox", "1841614") //
      .put("com-wheatleygroup-firefox", "1847643") //
      .put("com-work-custchrome", "1859282") //
      .put("com-mykarma-karmasearch", "1860820") //
      .put("org-mozilla-fennec-mylinux", "1863385") //
      .put("com-internet-smartphonebrowser", "1864572") //
      .put("com-ecosia-ecosiaapp", "1883854") //
      .put("com-ecosia-ecosiaapp-firefox", "1883854") //
      .put("org-luxxle-luxxle", "1884755") //
      .put("net-decentr-ios-browser", "1884754") //
      .put("com-immersivetranslate-immersive-translate-browser", "1884752") //
      .put("com-immersivetranslate-browser", "1884751") //
      .put("com-jio-web-ios", "1887756") //
      .put("com-pekobbrowser-unblocksites", "1896079") //
      .put("com-eusoft-trans-en", "1902673") //
      .put("com-goodtoolapps-zeus", "1907131") //
      .put("io-orbitmobile-firefox", "1919089") //
      .put("app-borderfree-borderfree", "1921529") //
      .put("com-ff2024-01-firefox", "1925612") //
      .put("org-mozilla-firefox-cp", "1925615") //
      .put("com-feifan-topvan", "1924135") //
      .put("com-feifan-chrome-ios-dev", "1930793") //
      .put("us-spotco-fennec-dos", "1938660") //
      .put("com-atomic-browser-ios-client", "1941536") //
      .put("org-lilo-browser-chrome-ios-herebedragons", "1947334") //
      .put("com-xyz-aba", "1952966") //
      .put("org-codesista-firefox-titan", "1953225") //
      .put("com-android-vending", "1955662") //
      .put("org-cloudnexus365-flonbrowser", "1955660") //
      .put("org-mozilla-limit", "1965334") //
      .put("com-edu-assistant", "1967600") //
      .put("com-log-edcationcloud", "1971192") //
      .put("djb-pengpenggop-aha", "1971191") //
      .put("com-immersivetranslate-browser-babel", "1971190") //
      .put("org-hexis-firefox", "1978366") //
      .put("org-global-glaxy", "1981558") //
      .put("org-mozilla-zxff", "1981560") //
      .put("com-dykt-main", "1987968") //
      .put("com-agci-acebrowser", "1987968") //
      .put("regrets-reporter-ucs", "1997452") //
      .put("regrets-reporter", "1997452") //
      .put("org-mozilla-ios-tiktok-reporter", "1997452") //
      .put("org-mozilla-tiktokreporter", "1997452") //
      .put("org-mozilla-ios-tiktok-reporter-tiktok-reportershare", "1997452") //
>>>>>>> d363d6e2
      .build();

  private static final Map<String, String> IGNORED_TELEMETRY_DOCTYPES = ImmutableMap
      .<String, String>builder().put("pioneer-study", "1631849") //
      .put("frecency-update", "1633525") //
      .put("saved-session", "1656910") //
      .put("modules", "DENG-8496") //
      .build();

  private static final ImmutableSet<String> FIREFOX_ONLY_DOCTYPES = ImmutableSet.of("event", "main",
      "modules");

  private static final Map<String, String> IGNORED_URIS = ImmutableMap.<String, String>builder()
      .put("/submit/sslreports", "1585144") //
      .put("/submit/sslreports/", "1585144") //
      .build();

  private static final String DESKTOP_REDACTED_SEARCH_CODE_VALUE = "other.scrubbed";
  private static final String MOBILE_REDACTED_SEARCH_CODE_VALUE = "other-scrubbed";

  // The key format is <provider>.in-content:[sap|sap-follow-on|organic]:[<code>|none]
  private static final Pattern DESKTOP_SEARCH_COUNTS_PATTERN = Pattern
      .compile("(?<prefix>[^.]+\\.in-content[:.][^:]+:)(?<code>.*)");

  // The key format is <provider>:[tagged|tagged-follow-on|organic]:[<code>|none]
  private static final Pattern DESKTOP_SEARCH_CONTENT_PATTERN = Pattern
      .compile("(?<prefix>[^:]+:[^:]+:)(?<code>.*)");

  // The key format is <provider>.in-content.[sap|sap-follow-on|organic].[<code>|none](.<channel>)?
  private static final Pattern MOBILE_SEARCH_CONTENT_PATTERN = Pattern
      .compile("(?<prefix>[^.]+\\.in-content\\.[^.]+\\.)(?<code>[^.]*)\\.?(?<channel>.*)");

  // TODO: Pull list from RemoteSettings.
  private static final Set<String> ALLOWED_DESKTOP_SEARCH_CODES = ImmutableSet.of("none",
      // Client-side sanitization will produce "other"
      "other",
      // Additional DDG-specific codes; ideally these would be marked as "none" for organic,
      // but to avoid additional pipeline complexity, we add them as allowed codes here;
      // see bug 1752239.
      "ha", "hs", "hz", "h_",
      // Values below are pulled from search-telemetry-v2.json as defined in
      // https://phabricator.services.mozilla.com/D136768
      // Longer-term, they will be available in RemoteSettings at:
      // https://firefox.settings.services.mozilla.com/v1/buckets/main/collections/search-telemetry-v2/records
      // Bing
      "MOZ2", "MOZ4", "MOZ5", "MOZA", "MOZB", "MOZD", "MOZE", "MOZI", "MOZL", "MOZM", "MOZO",
      "MOZR", "MOZT", "MOZW", "MOZX", "MZSL01", "MZSL02", "MZSL03", "MZTOF", "MZCP", "MZABT",
      "MZBDC",
      // Google
      "firefox-a", "firefox-b", "firefox-b-1", "firefox-b-ab", "firefox-b-1-ab", "firefox-b-d",
      "firefox-b-1-d", "firefox-b-e", "firefox-b-1-e", "firefox-b-m", "firefox-b-1-m",
      "firefox-b-o", "firefox-b-1-o", "firefox-b-lm", "firefox-b-1-lm", "firefox-b-lg",
      "firefox-b-huawei-h1611", "firefox-b-is-oem1", "firefox-b-oem1", "firefox-b-oem2",
      "firefox-b-tinno", "firefox-b-pn-wt", "firefox-b-pn-wt-us", "firefox-b-vv", "firefox-b-tf",
      "firefox-b-1-ar", "firefox-b-ar", "firefox-b-1-dt", "firefox-b-dt", "lens-firefox-fcm",
      "ubuntu", "ubuntu-sn",
      // DuckDuckGo
      "ffab", "ffcm", "ffhp", "ffip", "ffit", "ffnt", "ffocus", "ffos", "ffsb", "fpas", "fpsa",
      "ftas", "ftsa", "lm", "newext",
      // Baidu
      "monline_dg", "monline_3_dg", "monline_4_dg", "monline_7_dg",
      // Ecosia
      "mzl", "813cf1dd", "16eeffc4",
      // Qwant
      "brz-moz", "ff_android", "ff_ios"
  // End copied desktop codes.
  );

  private static final Set<String> ALLOWED_MOBILE_SEARCH_CODES = ImmutableSet.<String>builder()
      .addAll(ALLOWED_DESKTOP_SEARCH_CODES) //
      // These Baidu codes are only relevant for mobile.
      .add("1000969a", "1000969b") //
      .build()
      // Search codes are lowercased on mobile before sending to telemetry.
      .stream().map(String::toLowerCase) //
      // Codes that start with digits have "_" prepended before sending to telemetry.
      .map(s -> Character.isDigit(s.charAt(0)) ? "_" + s : s) //
      .collect(Collectors.toSet());

  private static final Set<String> ALLOWED_SEARCH_CHANNELS = ImmutableSet.of("ts");

  private static final Set<String> BUG_1751955_AFFECTED_NAMESPACES = ImmutableSet.of(
      "org-mozilla-firefox", "org-mozilla-firefox-beta", "org-mozilla-fenix",
      "org-mozilla-fenix-nightly", "org-mozilla-fennec-aurora", "org-mozilla-focus",
      "org-mozilla-focus-beta", "org-mozilla-focus-nightly", "org-mozilla-klar");

  /**
   * Inspect the contents of the message to check for known signatures of potentially harmful data.
   *
   * <p>May throw an exception as a signal to route the message to error output or to be dropped.
   */
  public static void scrub(Map<String, String> attributes, ObjectNode json)
      throws MessageShouldBeDroppedException, AffectedByBugException {

    final String namespace = attributes.get(Attribute.DOCUMENT_NAMESPACE);
    final String docType = attributes.get(Attribute.DOCUMENT_TYPE);
    final String appName = attributes.get(Attribute.APP_NAME);
    final String appVersion = attributes.get(Attribute.APP_VERSION);
    final String appUpdateChannel = attributes.get(Attribute.APP_UPDATE_CHANNEL);
    final String appBuildId = attributes.get(Attribute.APP_BUILD_ID);
    // NOTE: these values may be null
    final String userAgent = attributes.get(Attribute.USER_AGENT);
    final String xTelemetryAgent = attributes.get(Attribute.X_TELEMETRY_AGENT);

    // Check for toxic data that should be dropped without sending to error output.
    if (ParseUri.TELEMETRY.equals(namespace) && "crash".equals(docType)
        && "nightly".equals(appUpdateChannel) && "20190719094503".equals(appBuildId) //
        && Optional.of(json) // payload.metadata.MozCrashReason
            .map(j -> j.path("payload").path("metadata").path("MozCrashReason").textValue())
            .filter(s -> s.contains("do not use eval with system privileges")) //
            .isPresent()) {
      throw new MessageShouldBeDroppedException("1567596");
    }
    if (ParseUri.TELEMETRY.equals(namespace) && "crash".equals(docType)
        && (("nightly".equals(appUpdateChannel)
            && (appVersion.startsWith("68") || appVersion.startsWith("69")))
            || ("beta".equals(appUpdateChannel) && appVersion.startsWith("68")))
        && Optional.of(json) // payload.metadata.RemoteType
            .map(j -> j.path("payload").path("metadata").path("RemoteType").textValue())
            .filter(s -> s.startsWith("webIsolated=")) //
            .isPresent()) {
      throw new MessageShouldBeDroppedException("1562011");
    }
    if (ParseUri.TELEMETRY.equals(namespace) && "bhr".equals(docType)
        && (appVersion.startsWith("68") || appVersion.startsWith("69")) //
        && Optional.of(json) // payload.hangs[].remoteType
            .map(j -> j.path("payload").path("hangs").elements()) //
            .map(Streams::stream).orElseGet(Stream::empty).map(j -> j.path("remoteType")) //
            .filter(JsonNode::isTextual) //
            .anyMatch(j -> j.textValue().startsWith("webIsolated="))) {
      throw new MessageShouldBeDroppedException("1562011");
    }
    if ("account-ecosystem".equals(docType)) {
      throw new MessageShouldBeDroppedException("1697602");
    }
    if ("firefox-desktop".equals(namespace) && "background-update".equals(docType)) {
      throw new MessageShouldBeDroppedException("1784911");
    }
    if ("firefox-desktop-background-update".equals(namespace)
        && "new-metric-capture-emulation".equals(docType)) {
      throw new MessageShouldBeDroppedException("1817821");
    }

    if (bug1712850Affected(attributes)) {
      if (json.hasNonNull("search_query") || json.hasNonNull("matched_keywords")) {
        throw new MessageShouldBeDroppedException("1712850");
      }
    }

    // Check for unwanted data; these messages aren't thrown out, but this class of errors will be
    // ignored for most pipeline monitoring.
    if (IGNORED_NAMESPACES.containsKey(namespace)) {
      throw new UnwantedDataException(IGNORED_NAMESPACES.get(namespace));
    }

    if (ParseUri.TELEMETRY.equals(namespace) && IGNORED_TELEMETRY_DOCTYPES.containsKey(docType)) {
      throw new UnwantedDataException(IGNORED_TELEMETRY_DOCTYPES.get(docType));
    }

    if ("FirefoxOS".equals(appName)) {
      throw new UnwantedDataException("1618684");
    }

    // These document types receive a significant number of pings with malformed `build_id`s due to
    // third-party builds where `appName != "Firefox"`
    if (ParseUri.TELEMETRY.equals(namespace) && FIREFOX_ONLY_DOCTYPES.contains(docType)
        && !"Firefox".equals(appName)) {
      throw new UnwantedDataException("1592010");
    }

    // Up to the v0.13 Glean enforces a particular user-agent string
    // that a rogue fuzzer is not abiding by
    // https://searchfox.org/mozilla-central/source/third_party/rust/glean-core/src/upload/request.rs#35,72-75
    // The Glean SDK stopped submitting a special user-agent after v44.0.0, sending that value
    // in the X-Telemetry-Agent header instead. We require one of the two to be valid;
    // see https://bugzilla.mozilla.org/show_bug.cgi?id=1766424
    if ("firefox-desktop".equals(namespace)) {
      boolean isValidGleanAgentOldStyle = Strings.nullToEmpty(userAgent).startsWith("Glean");
      boolean isValidGleanAgentNewStyle = Strings.nullToEmpty(xTelemetryAgent).startsWith("Glean");
      if (!isValidGleanAgentOldStyle && !isValidGleanAgentNewStyle) {
        throw new UnwantedDataException("1684980");
      }
    }

    if ("pageload-domain".equals(docType)) {
      throw new MessageShouldBeDroppedException("DENG-9045");
    }

    // Check for other signatures that we want to send to error output, but which should appear
    // in normal pipeline monitoring.
    if (bug1489560Affected(attributes, json)) {
      // See also https://bugzilla.mozilla.org/show_bug.cgi?id=1614428
      throw new AffectedByBugException("1489560");
    }

    // No such docType: default-browser-agent/1
    if ("default-browser-agent".equals(namespace) && "1".equals(docType)) {
      throw new UnwantedDataException("1626020");
    }

    // Redactions (message is altered, but allowed through).
    if (bug1602844Affected(attributes)) {
      json.path("events").elements().forEachRemaining(event -> {
        JsonNode eventMapValues = event.path(5);
        if (eventMapValues.has("fxauid")) {
          ((ObjectNode) eventMapValues).replace("fxauid", NullNode.getInstance());
        }
        markBugCounter("1602844");
      });
    }

    if (bug1162183Affected(attributes)) {
      JsonNode payload = json.path("payload");
      if (payload.has("slowSQL")) {
        ((ObjectNode) payload).remove("slowSQL");
        markBugCounter("1162183");
      }
    }

    if (bug1642386Affected(attributes)) {
      json.path("payload").path("syncs").elements().forEachRemaining(syncItem -> {
        syncItem.path("engines").elements().forEachRemaining(engine -> {
          ((ObjectNode) engine).remove("outgoing");
          markBugCounter("1642386");
        });
      });
    }

    if (ParseUri.TELEMETRY.equals(namespace) && "main".equals(docType)) {
      processForBug1751753(json);
    }

    if ("metrics".equals(docType) && namespace != null
        && BUG_1751955_AFFECTED_NAMESPACES.contains(namespace)) {
      processForBug1751955(json);
    }

    // Data collected prior to glean.js 0.17.0 is effectively useless.
    if (bug1733118Affected(namespace, docType, json)) {
      // See also https://bugzilla.mozilla.org/show_bug.cgi?id=1733118
      throw new AffectedByBugException("1733118");
    }

  }

  /**
   * Check the message URI against known URIs of messages with potentially harmful data.
   *
   * <p>May throw an exception as a signal to route the message to error output or to be dropped.
   */
  public static void scrubByUri(String uri) {
    if (IGNORED_URIS.containsKey(uri)) {
      throw new UnwantedDataException(IGNORED_URIS.get(uri));
    }
  }

  private static void markBugCounter(String bugNumber) {
    Metrics.counter(MessageScrubber.class, "bug_" + bugNumber).inc();
  }

  //// The set of exceptions thrown by MessageScrubber.

  /**
   * Base class for all exceptions thrown by this class.
   *
   * <p>Constructors are required to provide a bug number to aid interpretation of these
   * errors. The constructor also increments a per-bug counter metric.
   */
  abstract static class MessageScrubberException extends RuntimeException {

    MessageScrubberException(String bugNumber) {
      super(bugNumber);
      markBugCounter(bugNumber);
    }
  }

  /**
   * Special exception to signal that a message matches a specific signature that we know
   * is data we never wanted to ingest in the first place; we send to error output out of caution,
   * but pipeline monitoring will generally filter out this type of error.
   */
  static class UnwantedDataException extends MessageScrubberException {

    UnwantedDataException(String bugNumber) {
      super(bugNumber);
    }
  }

  /**
   * Special exception to signal that a message is affected by a specific bug and should
   * be written to error output.
   */
  static class AffectedByBugException extends MessageScrubberException {

    AffectedByBugException(String bugNumber) {
      super(bugNumber);
    }
  }

  /**
   * Special exception class that signals that a given message should not be sent
   * downstream to either success or error output.
   */
  static class MessageShouldBeDroppedException extends MessageScrubberException {

    MessageShouldBeDroppedException(String bugNumber) {
      super(bugNumber);
    }
  }

  //// Private methods for checking for specific bug signatures.

  // see bug 1489560
  private static boolean bug1489560Affected(Map<String, String> attributes, ObjectNode json) {
    final String affectedClientId = "c0ffeec0-ffee-c0ff-eec0-ffeec0ffeec0";
    Map<String, String> tempAttributes = Maps.newHashMap();
    ParsePayload.addClientIdFromPayload(tempAttributes, json);

    return affectedClientId.equals(tempAttributes.get(Attribute.CLIENT_ID));
  }

  // See bug 1603487 for discussion of affected versions, etc.
  @VisibleForTesting
  static boolean bug1602844Affected(Map<String, String> attributes) {
    return ParseUri.TELEMETRY.equals(attributes.get(Attribute.DOCUMENT_NAMESPACE))
        && "focus-event".equals(attributes.get(Attribute.DOCUMENT_TYPE))
        && "Lockbox".equals(attributes.get(Attribute.APP_NAME))
        && attributes.get(Attribute.APP_VERSION) != null
        && ("1.7.0".equals(attributes.get(Attribute.APP_VERSION))
            || attributes.get(Attribute.APP_VERSION).matches("^1\\.[0-6][0-9.]*"));
  }

  // See bug 1162183 for discussion of affected versions, etc.
  @VisibleForTesting
  static boolean bug1162183Affected(Map<String, String> attributes) {
    final ImmutableSet<String> affectedDocumentTypes = ImmutableSet.of("first-shutdown", "main",
        "saved-session");

    return ParseUri.TELEMETRY.equals(attributes.get(Attribute.DOCUMENT_NAMESPACE))
        && affectedDocumentTypes.contains(attributes.get(Attribute.DOCUMENT_TYPE))
        && attributes.get(Attribute.APP_VERSION) != null
        && attributes.get(Attribute.APP_VERSION).matches("^([0-3][0-9]|4[0-1])\\..*"); // >= 41
  }

  // See bug 1642386 for discussion of affected versions, etc.
  @VisibleForTesting
  static boolean bug1642386Affected(Map<String, String> attributes) {
    return ParseUri.TELEMETRY.equals(attributes.get(Attribute.DOCUMENT_NAMESPACE))
        && attributes.get(Attribute.DOCUMENT_TYPE).equals("sync")
        && attributes.get(Attribute.APP_VERSION) != null
        && attributes.get(Attribute.APP_VERSION).matches("^([0-9]|[0-2][0-7])\\..*"); // <= 27
  }

  // See bug 1712850
  @VisibleForTesting
  static boolean bug1712850Affected(Map<String, String> attributes) {
    return "contextual-services".equals(attributes.get(Attribute.DOCUMENT_NAMESPACE))
        && "quicksuggest-impression".equals(attributes.get(Attribute.DOCUMENT_TYPE));
  }

  // See bug 1733118 for discussion of affected versions, etc.
  private static boolean bug1733118Affected(String namespace, String docType, ObjectNode json) {
    return "mozillavpn".equals(namespace) && "main".equals(docType)
        && ParsePayload.getGleanClientInfo(json).path("telemetry_sdk_build").asText("")
            .matches("0[.]([0-9]|1[0-6])[.].*"); // < 0.17
  }

  // See bug 1751753 for explanation of context.
  private static void processForBug1751753(ObjectNode json) {
    // Sanitize keys in the SEARCH_COUNTS histogram.
    JsonNode searchCounts = json.path("payload").path("keyedHistograms").path("SEARCH_COUNTS");
    if (searchCounts.isObject()) {
      sanitizeDesktopSearchKeys((ObjectNode) searchCounts, DESKTOP_SEARCH_COUNTS_PATTERN);
    }

    // Sanitize keys in browser.search.content.* keyed scalars.
    json.path("payload").path("processes").path("parent").path("keyedScalars") //
        .fields().forEachRemaining(entry -> {
          if (entry.getKey().startsWith("browser.search.content.") && entry.getValue().isObject()) {
            sanitizeDesktopSearchKeys((ObjectNode) entry.getValue(),
                DESKTOP_SEARCH_CONTENT_PATTERN);
          }
        });
  }

  private static void sanitizeDesktopSearchKeys(ObjectNode searchNode, Pattern pattern) {
    Lists.newArrayList(searchNode.fieldNames()).forEach(name -> {
      Matcher match = pattern.matcher(name);
      if (match.matches()) {
        final String prefix = match.group("prefix");
        final String code = match.group("code");
        if (!ALLOWED_DESKTOP_SEARCH_CODES.contains(code)) {
          // Search code is not recognized; redact the value.
          String newKey = prefix + DESKTOP_REDACTED_SEARCH_CODE_VALUE;
          JsonNode value = searchNode.remove(name);
          searchNode.set(newKey, value);
          markBugCounter("1751753");
        }
      }
    });
  }

  // See bug 1751955 for explanation of context.
  private static void processForBug1751955(ObjectNode json) {
    // Sanitize keys in browser.search.* labeled counters.
    json.path("metrics").path("labeled_counter") //
        .fields().forEachRemaining(entry -> {
          if (entry.getKey().startsWith("browser.search.") && entry.getValue().isObject()) {
            sanitizeMobileSearchKeys((ObjectNode) entry.getValue());
          }
        });
  }

  private static void sanitizeMobileSearchKeys(ObjectNode searchNode) {
    Lists.newArrayList(searchNode.fieldNames()).forEach(name -> {
      Matcher match = MOBILE_SEARCH_CONTENT_PATTERN.matcher(name);
      if (match.matches()) {
        String prefix = match.group("prefix");
        String code = match.group("code");
        String channel = match.group("channel");
        boolean codeIsValid = ALLOWED_MOBILE_SEARCH_CODES.contains(code);
        boolean channelIsValid = Strings.isNullOrEmpty(channel)
            || ALLOWED_SEARCH_CHANNELS.contains(channel);
        if (codeIsValid && channelIsValid) {
          // Key is valid, so no rewrite is needed and we can return early.
          return;
        }

        // Sanitize the code and channel as needed.
        String newKey;
        if (codeIsValid) {
          newKey = prefix + code;
          if (ALLOWED_SEARCH_CHANNELS.contains(channel)) {
            // Channel is an optional field; we include it only if it's a known value.
            // See related client-side implementation in
            // https://github.com/mozilla-mobile/android-components/pull/11622
            newKey = String.format("%s.%s", newKey, channel);
          }
        } else {
          newKey = prefix + MOBILE_REDACTED_SEARCH_CODE_VALUE;
        }
        JsonNode value = searchNode.remove(name);
        searchNode.set(newKey, value);
        markBugCounter("1751955");
      }
    });
  }

}<|MERGE_RESOLUTION|>--- conflicted
+++ resolved
@@ -78,10 +78,6 @@
       .put("com-qebrowser", "1740091") //
       .put("org-mozilla-sorizava-focus", "1740091") //
       .put("com-pando-pandobrowser", "1745742") //
-<<<<<<< HEAD
-      .put("com-feifan-browser", "1999796") //
-      .put("com-dykt-fenix", "1999797") //
-=======
       .put("com-wqty-browser", "1752883") //
       .put("com-valvesoftware-android-steam-community", "1754042") //
       .put("net-decentr-browser", "1754007") //
@@ -151,7 +147,8 @@
       .put("org-mozilla-ios-tiktok-reporter", "1997452") //
       .put("org-mozilla-tiktokreporter", "1997452") //
       .put("org-mozilla-ios-tiktok-reporter-tiktok-reportershare", "1997452") //
->>>>>>> d363d6e2
+      .put("com-feifan-browser", "1999796") //
+      .put("com-dykt-fenix", "1999797") //
       .build();
 
   private static final Map<String, String> IGNORED_TELEMETRY_DOCTYPES = ImmutableMap
