# This Source Code Form is subject to the terms of the Mozilla Public
# License, v. 2.0. If a copy of the MPL was not distributed with this
# file, you can obtain one at http://mozilla.org/MPL/2.0/.

"""Pubsub Emulator for testing."""

from google.cloud.pubsub_v1.proto import pubsub_pb2_grpc, pubsub_pb2
<<<<<<< HEAD
from google.protobuf import empty_pb2
from typing import Dict, List, Optional, Set
=======
from google.protobuf import empty_pb2, json_format
from typing import Dict, Set
>>>>>>> a0b447a3
import concurrent.futures
import grpc
import logging
import os
import time
import uuid


class LazyFormat:
    """Container class for lazily formatting logged protobuf."""

    def __init__(self, value):
        """Initialize new container."""
        self.value = value

    def __str__(self):
        """Get str(dict(value)) without surrounding curly braces."""
        return str(json_format.MessageToDict(self.value))[1:-1]


class Subscription:
    """Container class for subscription messages."""

    def __init__(self):
        """Initialize subscription messages queue."""
        self.published = []
        self.pulled = {}


class PubsubEmulator(
    pubsub_pb2_grpc.PublisherServicer, pubsub_pb2_grpc.SubscriberServicer
):
    """Pubsub gRPC emulator for testing."""

    def __init__(
        self,
        host: str = os.environ.get("HOST", "0.0.0.0"),
        max_workers: int = int(os.environ.get("MAX_WORKERS", 1)),
        port: int = int(os.environ.get("PORT", 0)),
    ):
        """Initialize a new PubsubEmulator and add it to a gRPC server."""
        self.logger = logging.getLogger("pubsub_emulator")
        self.topics: Dict[str, Set[Subscription]] = {}
        self.subscriptions: Dict[str, Subscription] = {}
        self.status_codes: Dict[str, grpc.StatusCode] = {}
<<<<<<< HEAD
        self.sleep: Optional[float] = None
=======
        self.sleep = None
        self.host = host
>>>>>>> a0b447a3
        self.port = port
        self.max_workers = max_workers
        self.create_server()

    def create_server(self):
        """Create and start a new grpc.Server configured with PubsubEmulator."""
        self.server = grpc.server(
            concurrent.futures.ThreadPoolExecutor(max_workers=self.max_workers),
            options=[
                ("grpc.max_receive_message_length", -1),
                ("grpc.max_send_message_length", -1),
            ],
        )
        self.port = self.server.add_insecure_port("%s:%d" % (self.host, self.port))
        pubsub_pb2_grpc.add_PublisherServicer_to_server(self, self.server)
        pubsub_pb2_grpc.add_SubscriberServicer_to_server(self, self.server)
        self.server.start()
        self.logger.info(
            "Listening on %s:%d",
            self.host,
            self.port,
            extra={"host": self.host, "port": self.port},
        )

    def CreateTopic(
        self, request: pubsub_pb2.Topic, context: grpc.ServicerContext
    ):  # noqa: D403
        """CreateTopic implementation."""
        self.logger.debug("CreateTopic(%s)", LazyFormat(request))
        if request.name in self.topics:
            context.set_code(grpc.StatusCode.ALREADY_EXISTS)
        else:
            self.topics[request.name] = set()
        return request

    def DeleteTopic(
        self, request: pubsub_pb2.DeleteTopicRequest, context: grpc.ServicerContext
    ):  # noqa: D403
        """DeleteTopic implementation."""
        self.logger.debug("DeleteTopic(%s)", LazyFormat(request))
        try:
            self.topics.pop(request.topic)
        except KeyError:
            context.set_code(grpc.StatusCode.NOT_FOUND)
        return empty_pb2.Empty()

    def CreateSubscription(
        self, request: pubsub_pb2.Subscription, context: grpc.ServicerContext
    ):  # noqa: D403
        """CreateSubscription implementation."""
        self.logger.debug("CreateSubscription(%s)", LazyFormat(request))
        if request.name in self.subscriptions:
            context.set_code(grpc.StatusCode.ALREADY_EXISTS)
        elif request.topic not in self.topics:
            context.set_code(grpc.StatusCode.NOT_FOUND)
        else:
            subscription = Subscription()
            self.subscriptions[request.name] = subscription
            self.topics[request.topic].add(subscription)
        return request

    def DeleteSubscription(
        self,
        request: pubsub_pb2.DeleteSubscriptionRequest,
        context: grpc.ServicerContext,
    ):  # noqa: D403
        """DeleteSubscription implementation."""
        self.logger.debug("DeleteSubscription(%s)", LazyFormat(request))
        try:
            subscription = self.subscriptions.pop(request.subscription)
        except KeyError:
            context.set_code(grpc.StatusCode.NOT_FOUND)
        else:
            for subscriptions in self.topics.values():
                subscriptions.discard(subscription)
        return empty_pb2.Empty()

    def Publish(
        self, request: pubsub_pb2.PublishRequest, context: grpc.ServicerContext
    ):
        """Publish implementation."""
        self.logger.debug("Publish(%.100s)", LazyFormat(request))
        if request.topic in self.status_codes:
            context.set_code(self.status_codes[request.topic])
            return pubsub_pb2.PublishResponse()
        if self.sleep is not None:
            time.sleep(self.sleep)
        message_ids: List[str] = []
        try:
            subscriptions = self.topics[request.topic]
        except KeyError:
            context.set_code(grpc.StatusCode.NOT_FOUND)
        else:
            message_ids = [uuid.uuid4().hex for _ in range(len(request.messages))]
            for _id, message in zip(message_ids, request.messages):
                message.message_id = _id
            for subscription in subscriptions:
                subscription.published.extend(request.messages)
        return pubsub_pb2.PublishResponse(message_ids=message_ids)

    def Pull(self, request: pubsub_pb2.PullRequest, context: grpc.ServicerContext):
        """Pull implementation."""
<<<<<<< HEAD
        received_messages: List[pubsub_pb2.ReceivedMessage] = []
=======
        self.logger.debug("Pull(%.100s)", LazyFormat(request))
        received_messages = []
>>>>>>> a0b447a3
        try:
            subscription = self.subscriptions[request.subscription]
        except KeyError:
            context.set_code(grpc.StatusCode.NOT_FOUND)
        else:
            messages = subscription.published[: request.max_messages or 100]
            subscription.pulled.update(
                {message.message_id: message for message in messages}
            )
            for message in messages:
                try:
                    subscription.published.remove(message)
                except ValueError:
                    pass
            received_messages = [
                pubsub_pb2.ReceivedMessage(ack_id=message.message_id, message=message)
                for message in messages
            ]
        return pubsub_pb2.PullResponse(received_messages=received_messages)

    def Acknowledge(
        self, request: pubsub_pb2.AcknowledgeRequest, context: grpc.ServicerContext
    ):
        """Acknowledge implementation."""
        self.logger.debug("Acknowledge(%s)", LazyFormat(request))
        try:
            subscription = self.subscriptions[request.subscription]
        except KeyError:
            context.set_code(grpc.StatusCode.NOT_FOUND)
        else:
            for ack_id in request.ack_ids:
                try:
                    subscription.pulled.pop(ack_id)
                except KeyError:
                    context.set_code(grpc.StatusCode.NOT_FOUND)
        return empty_pb2.Empty()

    def ModifyAckDeadline(
        self,
        request: pubsub_pb2.ModifyAckDeadlineRequest,
        context: grpc.ServicerContext,
    ) -> empty_pb2.Empty:  # noqa: D403
        """ModifyAckDeadline implementation."""
        self.logger.debug("ModifyAckDeadline(%s)", LazyFormat(request))
        try:
            subscription = self.subscriptions[request.subscription]
        except KeyError:
            context.abort(grpc.StatusCode.NOT_FOUND, "Subscription not found")
        # deadline is not tracked so only handle expiration when set to 0
        if request.ack_deadline_seconds == 0:
            for ack_id in request.ack_ids:
                try:
                    # move message from pulled back to published
                    subscription.published.append(subscription.pulled.pop(ack_id))
                except KeyError:
                    context.abort(grpc.StatusCode.NOT_FOUND, "Ack ID not found")
        return empty_pb2.Empty()

    def UpdateTopic(
        self, request: pubsub_pb2.UpdateTopicRequest, context: grpc.ServicerContext
    ):
        """Repurpose UpdateTopic API for setting up test conditions.

        :param request.topic.name: Name of the topic that needs overrides.
        :param request.update_mask.paths: A list of overrides, of the form
        "key=value".

        Valid override keys are "status_code" and "sleep". An override value of
        "" disables the override.

        For the override key "status_code" the override value indicates the
        status code that should be returned with an empty response by Publish
        requests, and non-empty override values must be a property of
        `grpc.StatusCode` such as "UNIMPLEMENTED".

        For the override key "sleep" the override value indicates a number of
        seconds Publish requests should sleep before returning, and non-empty
        override values must be a valid float.
        """
        self.logger.debug("UpdateTopic(%s)", LazyFormat(request))
        try:
            for override in request.update_mask.paths:
                key, value = override.split("=", 1)
                if key.lower() in ("status_code", "statuscode"):
                    if value:
                        self.status_codes[request.topic.name] = getattr(
                            grpc.StatusCode, value.upper()
                        )
                    else:
                        del self.status_codes[request.topic.name]
                elif key.lower() == "sleep":
                    if value:
                        self.sleep = float(value)
                    else:
                        self.sleep = None
                else:
                    raise ValueError()
        except (AttributeError, KeyError, ValueError):
            context.set_code(grpc.StatusCode.INVALID_ARGUMENT)
        return request.topic


def main():
    """Run PubsubEmulator gRPC server."""
    # configure logging
    logger = logging.getLogger("pubsub_emulator")
    logger.addHandler(logging.StreamHandler())
    logger.setLevel(logging.DEBUG)
    # start server
    server = PubsubEmulator().server
    try:
        while True:
            time.sleep(60)
    except KeyboardInterrupt:
        server.stop(grace=None)


if __name__ == "__main__":
    main()<|MERGE_RESOLUTION|>--- conflicted
+++ resolved
@@ -5,13 +5,8 @@
 """Pubsub Emulator for testing."""
 
 from google.cloud.pubsub_v1.proto import pubsub_pb2_grpc, pubsub_pb2
-<<<<<<< HEAD
-from google.protobuf import empty_pb2
+from google.protobuf import empty_pb2, json_format
 from typing import Dict, List, Optional, Set
-=======
-from google.protobuf import empty_pb2, json_format
-from typing import Dict, Set
->>>>>>> a0b447a3
 import concurrent.futures
 import grpc
 import logging
@@ -57,12 +52,8 @@
         self.topics: Dict[str, Set[Subscription]] = {}
         self.subscriptions: Dict[str, Subscription] = {}
         self.status_codes: Dict[str, grpc.StatusCode] = {}
-<<<<<<< HEAD
         self.sleep: Optional[float] = None
-=======
-        self.sleep = None
         self.host = host
->>>>>>> a0b447a3
         self.port = port
         self.max_workers = max_workers
         self.create_server()
@@ -165,12 +156,8 @@
 
     def Pull(self, request: pubsub_pb2.PullRequest, context: grpc.ServicerContext):
         """Pull implementation."""
-<<<<<<< HEAD
+        self.logger.debug("Pull(%.100s)", LazyFormat(request))
         received_messages: List[pubsub_pb2.ReceivedMessage] = []
-=======
-        self.logger.debug("Pull(%.100s)", LazyFormat(request))
-        received_messages = []
->>>>>>> a0b447a3
         try:
             subscription = self.subscriptions[request.subscription]
         except KeyError:
