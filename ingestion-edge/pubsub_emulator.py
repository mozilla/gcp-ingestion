--- conflicted
+++ resolved
@@ -230,20 +230,12 @@
         seconds Publish requests should sleep before returning, and non-empty
         override values must be a valid float.
         """
-<<<<<<< HEAD
+        self.logger.debug("UpdateTopic(%s)", LazyFormat(request))
         for override in request.update_mask.paths:
             key, value = override.split("=", 1)
             if key.lower() in ("status_code", "statuscode"):
                 if value:
                     try:
-=======
-        self.logger.debug("UpdateTopic(%s)", LazyFormat(request))
-        try:
-            for override in request.update_mask.paths:
-                key, value = override.split("=", 1)
-                if key.lower() in ("status_code", "statuscode"):
-                    if value:
->>>>>>> 2801f0ca
                         self.status_codes[request.topic.name] = getattr(
                             grpc.StatusCode, value.upper()
                         )
